/**
 * 错题手册 API
 */

import http from './http'
import type {
  MistakeListResponse,
  MistakeDetail,
  TodayReviewResponse,
  ReviewCompleteRequest,
  ReviewCompleteResponse,
  MistakeStatistics,
} from '@/types/mistake'

/**
 * 获取今日复习任务
 */
/**
 * 获取今日复习任务
 */
export const getTodayReviewTasks = (): Promise<TodayReviewResponse> => {
  return http.get<TodayReviewResponse>('/mistakes/today-review')
}

/**
 * 获取错题列表
 */
export function getMistakeList(params?: {
  page?: number
  page_size?: number
  subject?: string
  mastery_status?: string
  search?: string
}): Promise<MistakeListResponse> {
  return http.get('/mistakes', { params })
}

/**
 * 获取错题详情
 */
export function getMistakeDetail(id: string): Promise<MistakeDetail> {
  return http.get(`/mistakes/${id}`)
}

/**
 * 完成复习
 */
<<<<<<< HEAD
export const completeReview = (data: ReviewCompleteRequest): Promise<ReviewCompleteResponse> => {
  return http.post<ReviewCompleteResponse>(`/mistakes/${data.mistake_id}/review`, data)
=======
export const completeReview = (
  id: string,
  data: ReviewCompleteRequest
): Promise<ReviewCompleteResponse> => {
  return http.post<ReviewCompleteResponse>(`/mistakes/${id}/review`, data)
>>>>>>> 3d3b8a1a
}

/**
 * 获取错题统计
 */
export function getMistakeStatistics(): Promise<MistakeStatistics> {
  return http.get('/mistakes/statistics')
}

/**
 * 手动添加错题
 */
export function createMistake(data: {
  title: string
  question_content: string
  student_answer?: string
  correct_answer?: string
  explanation?: string
  subject: string
  difficulty_level?: number
  knowledge_points?: string[]
  image_urls?: string[]
}): Promise<MistakeDetail> {
  return http.post('/mistakes', data)
}

/**
 * 删除错题
 */
export function deleteMistake(id: string): Promise<void> {
  return http.delete(`/mistakes/${id}`)
}

export default {
  getTodayReviewTasks,
  getMistakeList,
  getMistakeDetail,
  completeReview,
  getMistakeStatistics,
  createMistake,
  deleteMistake,
}<|MERGE_RESOLUTION|>--- conflicted
+++ resolved
@@ -45,16 +45,11 @@
 /**
  * 完成复习
  */
-<<<<<<< HEAD
-export const completeReview = (data: ReviewCompleteRequest): Promise<ReviewCompleteResponse> => {
-  return http.post<ReviewCompleteResponse>(`/mistakes/${data.mistake_id}/review`, data)
-=======
 export const completeReview = (
   id: string,
   data: ReviewCompleteRequest
 ): Promise<ReviewCompleteResponse> => {
   return http.post<ReviewCompleteResponse>(`/mistakes/${id}/review`, data)
->>>>>>> 3d3b8a1a
 }
 
 /**
